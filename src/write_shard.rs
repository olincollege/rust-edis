--- conflicted
+++ resolved
@@ -1,7 +1,3 @@
-<<<<<<< HEAD
-fn main() {
-    println!("Hello, world!");
-=======
 use anyhow::Result;
 use io::write;
 use messages::requests::announce_shard_request::{AnnounceMessageType, ShardType};
@@ -216,5 +212,4 @@
     });
 
     Ok(())
->>>>>>> e98cd9a9
 }
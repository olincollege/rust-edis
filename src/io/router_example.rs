use std::sync::{Arc, RwLock};

use crate::io::router::{RouterBuilder, RouterHandler};
use crate::messages::{
    requests::{
        announce_shard_request::AnnounceShardRequest,
        get_client_shard_info_request::GetClientShardInfoRequest,
        get_shared_peers_request::GetSharedPeersRequest,
        query_version_request::QueryVersionRequest, read_request::ReadRequest,
        write_request::WriteRequest,
    },
    responses::{
        announce_shard_response::AnnounceShardResponse,
        get_client_shard_info_response::GetClientShardInfoResponse,
        get_shared_peers_response::GetSharedPeersResponse,
        query_version_response::QueryVersionResponse, read_response::ReadResponse,
        write_response::WriteResponse,
    },
};
struct ExampleRouterHandler {
    debug_out: Arc<RwLock<Vec<Vec<u8>>>>,
}
impl RouterHandler for ExampleRouterHandler {
    /// Callback for handling new requests
    fn handle_announce_shard_request(&self, req: &AnnounceShardRequest) -> AnnounceShardResponse {
        unimplemented!()
    }

    fn handle_get_client_shard_info_request(
        &self,
        req: &GetClientShardInfoRequest,
    ) -> GetClientShardInfoResponse {
        unimplemented!()
    }

    fn handle_query_version_request(&self, req: &QueryVersionRequest) -> QueryVersionResponse {
        unimplemented!()
    }

    fn handle_read_request(&self, req: &ReadRequest) -> ReadResponse {
        ReadResponse {
            value: vec![1, 2, 3, 4],
            key: b"testkey".to_vec(),
            error: 0,
        }
    }

    fn handle_write_request(&self, req: &WriteRequest) -> WriteResponse {
        unimplemented!()
    }

    fn handle_get_shared_peers_request(
        &self,
        req: &GetSharedPeersRequest,
    ) -> GetSharedPeersResponse {
        unimplemented!()
    }

    /// Callbacks for handling responses to outbound requests
    fn handle_announce_shard_response(&self, res: &AnnounceShardResponse) {
        unimplemented!()
    }

    fn handle_get_client_shard_info_response(&self, res: &GetClientShardInfoResponse) {
        unimplemented!()
    }

    fn handle_query_version_response(&self, res: &QueryVersionResponse) {
        unimplemented!()
    }

    fn handle_read_response(&self, res: &ReadResponse) {
        self.debug_out.write().unwrap().push(res.value.clone());
    }

    fn handle_write_response(&self, res: &WriteResponse) {
        unimplemented!()
    }

    fn handle_get_shared_peers_response(&self, res: &GetSharedPeersResponse) {
        unimplemented!()
    }

    fn handle_get_version_request(
        &self,
        req: &crate::messages::requests::get_version_request::GetVersionRequest,
    ) -> crate::messages::responses::get_version_response::GetVersionResponse {
        unimplemented!()
    }

    fn handle_get_version_response(
        &self,
        res: &crate::messages::responses::get_version_response::GetVersionResponse,
    ) {
        unimplemented!()
    }
}

mod test {
    use std::{
        net::{Ipv6Addr, SocketAddrV6},
        sync::{Arc, RwLock},
    };

    use crate::{
        io::{router::RouterBuilder, router_example::ExampleRouterHandler},
        messages::requests::{
            query_version_request::QueryVersionRequest, read_request::ReadRequest,
        },
    };
    use anyhow::{Ok, Result};
    use serial_test::serial;

    #[serial]
    #[tokio::test]
    async fn test_example_router() -> Result<()> {
        let debug_out1: Arc<RwLock<Vec<Vec<u8>>>> = Arc::new(RwLock::new(Vec::new()));
        let debug_out2: Arc<RwLock<Vec<Vec<u8>>>> = Arc::new(RwLock::new(Vec::new()));

        let router1 = RouterBuilder::new(
            ExampleRouterHandler {
                debug_out: debug_out1.clone(),
            },
            Some(SocketAddrV6::new(Ipv6Addr::LOCALHOST, 8080, 0, 0)),
        );
        let mut router2: RouterBuilder<ExampleRouterHandler> = RouterBuilder::new(
            ExampleRouterHandler {
                debug_out: debug_out2.clone(),
            },
            Some(SocketAddrV6::new(Ipv6Addr::LOCALHOST, 8081, 0, 0)),
        );

        tokio::spawn(async move {
            router2.bind().await?;
            router2.listen().await?;
            Ok(())
        });
        tokio::time::sleep(tokio::time::Duration::from_secs(1)).await;

        let router1_client = router1.get_router_client();

        for _ in 0..3 {
<<<<<<< HEAD
            router1_client.queue_request::<ReadRequest>(ReadRequest {
                key: "test".as_bytes().to_vec()
            }, "127.0.0.1:8081".to_string()).await?;
=======
            router1_client
                .queue_request::<ReadRequest>(
                    ReadRequest {
                        key: "test".as_bytes().to_vec(),
                    },
                    SocketAddrV6::new(Ipv6Addr::LOCALHOST, 8081, 0, 0),
                )
                .await?;
>>>>>>> e98cd9a9
            tokio::time::sleep(tokio::time::Duration::from_secs(1)).await;
        }
        tokio::time::sleep(tokio::time::Duration::from_secs(1)).await;

        let debug_out1 = debug_out1.read().unwrap();
        assert_eq!(
            *debug_out1,
            vec![vec![1, 2, 3, 4], vec![1, 2, 3, 4], vec![1, 2, 3, 4]]
        );
        Ok(())
    }
}<|MERGE_RESOLUTION|>--- conflicted
+++ resolved
@@ -140,11 +140,6 @@
         let router1_client = router1.get_router_client();
 
         for _ in 0..3 {
-<<<<<<< HEAD
-            router1_client.queue_request::<ReadRequest>(ReadRequest {
-                key: "test".as_bytes().to_vec()
-            }, "127.0.0.1:8081".to_string()).await?;
-=======
             router1_client
                 .queue_request::<ReadRequest>(
                     ReadRequest {
@@ -153,7 +148,6 @@
                     SocketAddrV6::new(Ipv6Addr::LOCALHOST, 8081, 0, 0),
                 )
                 .await?;
->>>>>>> e98cd9a9
             tokio::time::sleep(tokio::time::Duration::from_secs(1)).await;
         }
         tokio::time::sleep(tokio::time::Duration::from_secs(1)).await;

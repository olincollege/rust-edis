use crate::io::write::write_message;
use crate::messages::message::{AsAny, Message};
use crate::messages::requests::get_shared_peers_request::GetSharedPeersRequest;
use crate::messages::responses::get_shared_peers_response::GetSharedPeersResponse;
use crate::messages::{
    message::{MessagePayload, MessageType},
    requests::{
        announce_shard_request::AnnounceShardRequest,
        get_client_shard_info_request::GetClientShardInfoRequest,
        get_version_request::GetVersionRequest, query_version_request::QueryVersionRequest,
        read_request::ReadRequest, write_request::WriteRequest,
    },
    responses::{
        announce_shard_response::AnnounceShardResponse,
        get_client_shard_info_response::GetClientShardInfoResponse,
        get_version_response::GetVersionResponse, query_version_response::QueryVersionResponse,
        read_response::ReadResponse, write_response::WriteResponse,
    },
};
use anyhow::{anyhow, Ok, Result};
use async_recursion::async_recursion;
use scc::HashMap;
use std::future::IntoFuture;
use std::net::SocketAddr::{V4, V6};
use std::net::{Ipv6Addr, SocketAddrV6};
use std::{cell::RefCell, sync::Arc};
use tokio::{
    io::{AsyncReadExt, Interest},
    net::{
        tcp::{OwnedReadHalf, OwnedWriteHalf, ReadHalf, WriteHalf},
        unix::SocketAddr,
        TcpListener, TcpStream,
    },
    task::JoinHandle,
};

use super::read::read_message;

/// Trait for handling callbacks to requests/responses from peers
pub trait RouterHandler: Send + Sync + 'static {
    /// Callback for handling new requests
    fn handle_announce_shard_request(&self, req: &AnnounceShardRequest) -> AnnounceShardResponse;

    fn handle_get_client_shard_info_request(
        &self,
        req: &GetClientShardInfoRequest,
    ) -> GetClientShardInfoResponse;

    fn handle_query_version_request(&self, req: &QueryVersionRequest) -> QueryVersionResponse;

    fn handle_read_request(&self, req: &ReadRequest) -> ReadResponse;

    fn handle_write_request(&self, req: &WriteRequest) -> WriteResponse;

    fn handle_get_shared_peers_request(
        &self,
        req: &GetSharedPeersRequest,
    ) -> GetSharedPeersResponse;

    fn handle_get_version_request(&self, req: &GetVersionRequest) -> GetVersionResponse;

    /// Callbacks for handling responses to outbound requests
    fn handle_announce_shard_response(&self, res: &AnnounceShardResponse);

    fn handle_get_client_shard_info_response(&self, res: &GetClientShardInfoResponse);

    fn handle_query_version_response(&self, res: &QueryVersionResponse);

    fn handle_get_version_response(&self, res: &GetVersionResponse);

    fn handle_read_response(&self, res: &ReadResponse);

    fn handle_write_response(&self, res: &WriteResponse);

    fn handle_get_shared_peers_response(&self, res: &GetSharedPeersResponse);
}

pub struct RouterBuilder<H: RouterHandler> {
    pub handler: Arc<H>,
    /// Map of peer addresses to write sockets
    pub write_sockets: Arc<HashMap<SocketAddrV6, tokio::net::tcp::OwnedWriteHalf>>,

    pub bind_addr: Option<SocketAddrV6>,
<<<<<<< HEAD
=======

    listener: Option<TcpListener>,
>>>>>>> f361f878
}

/// Owned struct returned from RouterBuilder that allows for
/// the implementer of RouterHandler to send outbound requests
/// Returned from get_client_router() in RouterHandler
pub struct RouterClient<H: RouterHandler> {
    pub handler: Arc<H>,

    /// Map of peer addresses to write sockets
    /// ownership is retained on a per-key basis under async lock
    pub write_sockets: Arc<HashMap<SocketAddrV6, tokio::net::tcp::OwnedWriteHalf>>,
}

impl<H: RouterHandler> RouterClient<H> {
    /// Function for queueing outbound requests
    pub async fn queue_request<M: MessagePayload>(&self, req: M, peer: SocketAddrV6) -> Result<()> {
        RouterBuilder::create_write_socket_if_needed(
            self.write_sockets.clone(),
            self.handler.clone(),
            peer.clone(),
        )
        .await?;
        let mut write_socket = self.write_sockets.get_async(&peer).await.unwrap();
        write_message(
            &mut write_socket,
            Message {
                is_request: true,
                message_type: req.get_message_type(),
                message_payload: req,
            },
        )
        .await?;
        Ok(())
    }
}

unsafe impl<H: RouterHandler> Send for RouterBuilder<H> {}

impl<H: RouterHandler> RouterBuilder<H> {
    pub fn new(handler: H, bind_addr: Option<SocketAddrV6>) -> Self {
        Self {
            handler: Arc::new(handler),
            write_sockets: Arc::new(scc::HashMap::new()),
            bind_addr,
            listener: None,
        }
    }

    pub fn get_router_client(&self) -> RouterClient<H> {
        RouterClient {
            handler: self.handler.clone(),
            write_sockets: self.write_sockets.clone(),
        }
    }

    pub fn get_handler_arc(&self) -> Arc<H> {
        self.handler.clone()
    }

    /// Function for queueing outbound responses
    async fn queue_response<M: MessagePayload>(
        write_sockets: Arc<HashMap<SocketAddrV6, tokio::net::tcp::OwnedWriteHalf>>,
        handler: Arc<H>,
        res: M,
        peer: SocketAddrV6,
    ) -> Result<()> {
        Self::create_write_socket_if_needed(write_sockets.clone(), handler.clone(), peer.clone())
            .await?;
        let mut write_socket = write_sockets.get_async(&peer).await.unwrap();
        write_message(
            &mut write_socket,
            Message {
                is_request: false,
                message_type: res.get_message_type(),
                message_payload: res,
            },
        )
        .await?;
        Ok(())
    }

    /// Creates a write socket for a peer if it doesn't exist
    /// I don't understand the async recursion problem but something to do with how async builds state machines
    /// https://www.reddit.com/r/rust/comments/kbu6bs/async_recursive_function_in_rust_using_futures/
    #[async_recursion]
    async fn create_write_socket_if_needed(
        write_sockets: Arc<HashMap<SocketAddrV6, tokio::net::tcp::OwnedWriteHalf>>,
        handler: Arc<H>,
        peer: SocketAddrV6,
    ) -> Result<()> {
        // check if peer is already connected
        if !write_sockets.contains_async(&peer).await {
            //println!("creating!");
            let stream = TcpStream::connect(peer.clone()).await?;
            let (read, write) = stream.into_split();

            // push the write half to the map
            write_sockets
                .insert_async(peer.clone(), write)
                .await
                .unwrap();

            // bind the read half to a background task
            let handler = handler.clone();
            let write_sockets = write_sockets.clone();
            tokio::spawn(async move {
                Self::listen_read_half_socket(write_sockets, handler, read).await?;
                Ok(())
            });
        }
        Ok(())
    }

    /// Listens for inbound requests on the read half of a socket from a peer
    async fn listen_read_half_socket(
        write_sockets: Arc<HashMap<SocketAddrV6, tokio::net::tcp::OwnedWriteHalf>>,
        handler: Arc<H>,
        mut read: OwnedReadHalf,
    ) -> Result<()> {
        loop {
            read.readable().await?;
            //println!("done waiting for read");
            let message = read_message(&mut read).await?;
            let peer = read.peer_addr()?;

            match peer {
                V6(peer) => {
                    match message.is_request() {
                        true => {
                            match message.get_message_type() {
                                MessageType::AnnounceShard => {
                                    let req = message
                                        .as_ref()
                                        .as_any()
                                        .downcast_ref::<AnnounceShardRequest>()
                                        .unwrap();
                                    Self::queue_response::<AnnounceShardResponse>(
                                        write_sockets.clone(),
                                        handler.clone(),
                                        handler.handle_announce_shard_request(req),
                                        peer,
                                    )
                                    .await?;
                                }
                                MessageType::GetClientShardInfo => {
                                    let req = message
                                        .as_ref()
                                        .as_any()
                                        .downcast_ref::<GetClientShardInfoRequest>()
                                        .unwrap();
                                    Self::queue_response::<GetClientShardInfoResponse>(
                                        write_sockets.clone(),
                                        handler.clone(),
                                        handler.handle_get_client_shard_info_request(req),
                                        peer,
                                    )
                                    .await?;
                                }
                                MessageType::QueryVersion => {
                                    let req = message
                                        .as_ref()
                                        .as_any()
                                        .downcast_ref::<QueryVersionRequest>()
                                        .unwrap();
                                    Self::queue_response::<QueryVersionResponse>(
                                        write_sockets.clone(),
                                        handler.clone(),
                                        handler.handle_query_version_request(req),
                                        peer,
                                    )
                                    .await?;
                                }
                                MessageType::Read => {
                                    let req = message
                                        .as_ref()
                                        .as_any()
                                        .downcast_ref::<ReadRequest>()
                                        .unwrap();
                                    Self::queue_response::<ReadResponse>(
                                        write_sockets.clone(),
                                        handler.clone(),
                                        handler.handle_read_request(req),
                                        peer,
                                    )
                                    .await?;
                                }
                                MessageType::Write => {
                                    let req = message
                                        .as_ref()
                                        .as_any()
                                        .downcast_ref::<WriteRequest>()
                                        .unwrap();
                                    Self::queue_response::<WriteResponse>(
                                        write_sockets.clone(),
                                        handler.clone(),
                                        handler.handle_write_request(req),
                                        peer,
                                    )
                                    .await?;
                                }
                                MessageType::GetSharedPeers => {
                                    let req = message
                                        .as_ref()
                                        .as_any()
                                        .downcast_ref::<GetSharedPeersRequest>()
                                        .unwrap();
                                    Self::queue_response::<GetSharedPeersResponse>(
                                        write_sockets.clone(),
                                        handler.clone(),
                                        handler.handle_get_shared_peers_request(req),
                                        peer,
                                    )
                                    .await?;
                                }
                                MessageType::GetVersion => {
                                    let req = message
                                        .as_ref()
                                        .as_any()
                                        .downcast_ref::<GetVersionRequest>()
                                        .unwrap();
                                    Self::queue_response::<GetVersionResponse>(
                                        write_sockets.clone(),
                                        handler.clone(),
                                        handler.handle_get_version_request(req),
                                        peer,
                                    )
                                    .await?;
                                }
                            };
                        }
                        false => match message.get_message_type() {
                            MessageType::AnnounceShard => {
                                let res = message
                                    .as_ref()
                                    .as_any()
                                    .downcast_ref::<AnnounceShardResponse>()
                                    .unwrap();
                                handler.handle_announce_shard_response(res)
                            }
                            MessageType::GetClientShardInfo => {
                                let res = message
                                    .as_ref()
                                    .as_any()
                                    .downcast_ref::<GetClientShardInfoResponse>()
                                    .unwrap();
                                handler.handle_get_client_shard_info_response(res)
                            }
                            MessageType::QueryVersion => {
                                let res = message
                                    .as_ref()
                                    .as_any()
                                    .downcast_ref::<QueryVersionResponse>()
                                    .unwrap();
                                handler.handle_query_version_response(res)
                            }
                            MessageType::Read => {
                                let res = message
                                    .as_ref()
                                    .as_any()
                                    .downcast_ref::<ReadResponse>()
                                    .unwrap();
                                handler.handle_read_response(res)
                            }
                            MessageType::Write => {
                                let res = message
                                    .as_ref()
                                    .as_any()
                                    .downcast_ref::<WriteResponse>()
                                    .unwrap();
                                handler.handle_write_response(res)
                            }
                            MessageType::GetVersion => {
                                let res = message
                                    .as_ref()
                                    .as_any()
                                    .downcast_ref::<GetVersionResponse>()
                                    .unwrap();
                                handler.handle_get_version_response(res)
                            }
                            MessageType::GetSharedPeers => {
                                let res = message
                                    .as_ref()
                                    .as_any()
                                    .downcast_ref::<GetSharedPeersResponse>()
                                    .unwrap();
                                handler.handle_get_shared_peers_response(res)
                            }
                        },
                    };
                }
                V4(_peer) => {
                    println!("ignoring ipv4 peer, please use ipv6")
                }
            }
        }
    }

<<<<<<< HEAD
    /// Makes the router start listening for inbound requests
    pub async fn listen(&self) -> Result<()> {
=======
    pub async fn bind(&mut self) -> Result<SocketAddrV6> {
>>>>>>> f361f878
        let listener = TcpListener::bind(self.bind_addr.unwrap_or(SocketAddrV6::new(
            Ipv6Addr::LOCALHOST,
            0,
            0,
            0,
        )))
        .await?;
<<<<<<< HEAD
        println!("listening on {}", listener.local_addr()?);
=======
>>>>>>> f361f878

        let addr = listener.local_addr()?;
        println!("listening on {}", addr);

        match addr {
            V6(addr) => {
                self.listener = Some(listener);
                Ok(addr)
            }
            V4(_) => {
                anyhow::bail!("IPv4 addresses are not supported, please use IPv6")
            }
        }
    }
    /// Makes the router start listening for inbound requests
    pub async fn listen(&mut self) -> Result<()> {
        loop {
            //let (mut socket, addr) = Arc::new(listener.accept().await?);
<<<<<<< HEAD
            let (socket, addr) = listener.accept().await?;
            //println!("accepted connection!");

            match addr {
                V6(addr) => {
                    let (read, write) = socket.into_split();

                    // new peer discovered, add to our list of write sockets
                    self.write_sockets
                        .insert_async(addr.clone(), write)
                        .await
                        .unwrap();

                    // bind the read half to a background task
                    let handler = self.handler.clone();
                    let write_sockets = self.write_sockets.clone();
                    tokio::spawn(async move {
                        Self::listen_read_half_socket(write_sockets, handler, read).await?;
                        Ok(())
                    });
                }
                V4(_addr) => {
                    println!("ignoring ipv4 connection, please use ipv6");
=======
            let listener = self.listener.as_mut();

            match listener {
                Some(listener) => {
                    let (socket, addr) = listener.accept().await?;
                    match addr {
                        V6(addr) => {
                            let (read, write) = socket.into_split();

                            // new peer discovered, add to our list of write sockets
                            self.write_sockets
                                .insert_async(addr.clone(), write)
                                .await
                                .unwrap();

                            // bind the read half to a background task
                            let handler = self.handler.clone();
                            let write_sockets = self.write_sockets.clone();
                            tokio::spawn(async move {
                                Self::listen_read_half_socket(write_sockets, handler, read).await?;
                                Ok(())
                            });
                        }
                        V4(_addr) => {
                            println!("ignoring ipv4 connection, please use ipv6");
                        }
                    }
                }
                None => {
                    println!("bind() needs to be called before listen!");
                    anyhow::bail!("bind() needs to be called before listen!");
>>>>>>> f361f878
                }
            }
        }
    }
}<|MERGE_RESOLUTION|>--- conflicted
+++ resolved
@@ -81,11 +81,8 @@
     pub write_sockets: Arc<HashMap<SocketAddrV6, tokio::net::tcp::OwnedWriteHalf>>,
 
     pub bind_addr: Option<SocketAddrV6>,
-<<<<<<< HEAD
-=======
 
     listener: Option<TcpListener>,
->>>>>>> f361f878
 }
 
 /// Owned struct returned from RouterBuilder that allows for
@@ -383,12 +380,7 @@
         }
     }
 
-<<<<<<< HEAD
-    /// Makes the router start listening for inbound requests
-    pub async fn listen(&self) -> Result<()> {
-=======
     pub async fn bind(&mut self) -> Result<SocketAddrV6> {
->>>>>>> f361f878
         let listener = TcpListener::bind(self.bind_addr.unwrap_or(SocketAddrV6::new(
             Ipv6Addr::LOCALHOST,
             0,
@@ -396,10 +388,6 @@
             0,
         )))
         .await?;
-<<<<<<< HEAD
-        println!("listening on {}", listener.local_addr()?);
-=======
->>>>>>> f361f878
 
         let addr = listener.local_addr()?;
         println!("listening on {}", addr);
@@ -418,31 +406,6 @@
     pub async fn listen(&mut self) -> Result<()> {
         loop {
             //let (mut socket, addr) = Arc::new(listener.accept().await?);
-<<<<<<< HEAD
-            let (socket, addr) = listener.accept().await?;
-            //println!("accepted connection!");
-
-            match addr {
-                V6(addr) => {
-                    let (read, write) = socket.into_split();
-
-                    // new peer discovered, add to our list of write sockets
-                    self.write_sockets
-                        .insert_async(addr.clone(), write)
-                        .await
-                        .unwrap();
-
-                    // bind the read half to a background task
-                    let handler = self.handler.clone();
-                    let write_sockets = self.write_sockets.clone();
-                    tokio::spawn(async move {
-                        Self::listen_read_half_socket(write_sockets, handler, read).await?;
-                        Ok(())
-                    });
-                }
-                V4(_addr) => {
-                    println!("ignoring ipv4 connection, please use ipv6");
-=======
             let listener = self.listener.as_mut();
 
             match listener {
@@ -474,7 +437,6 @@
                 None => {
                     println!("bind() needs to be called before listen!");
                     anyhow::bail!("bind() needs to be called before listen!");
->>>>>>> f361f878
                 }
             }
         }

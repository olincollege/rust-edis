--- conflicted
+++ resolved
@@ -70,9 +70,6 @@
             .get(11 + key_len + 2..11 + key_len + 2 + value_len)
             .context("failed to get value")?
             .to_vec();
-<<<<<<< HEAD
-        Ok(GetVersionResponse { error, key, value })
-=======
 
         Ok(GetVersionResponse {
             version,
@@ -80,7 +77,6 @@
             key,
             value,
         })
->>>>>>> 9379b6b7
     }
 }
 

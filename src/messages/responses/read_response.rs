use crate::messages::message::{MessagePayload, MessageType};
use anyhow::{Context, Result};
use int_enum::IntEnum;

#[repr(u8)]
#[derive(Debug, Clone, Copy, IntEnum, PartialEq, Eq)]
pub enum ReadResponseError {
    NoError = 0,
    KeyNotFound = 1,
}

#[derive(Clone)]
pub struct ReadResponse {
    pub key: Vec<u8>,
    pub value: Vec<u8>,
    pub error: u8,
}

/// Layout of the ReadResponse
<<<<<<< HEAD
/// | 2 bytes | N bytes| 2 bytes | M bytes |
/// | keylen  |   key  | valuelen|  value  |
=======
/// | 1 byte | 2 bytes | N bytes| 2 bytes | M bytes |
/// | error  | keylen  |   key  | valuelen|  value  |
>>>>>>> e98cd9a9
/// Integers are are always encoded in little-endian order
impl MessagePayload for ReadResponse {
    fn is_request(&self) -> bool {
        false
    }

    fn get_message_type(&self) -> MessageType {
        MessageType::Read
    }

    fn serialize(&self) -> Result<Vec<u8>> {
        let mut buffer = Vec::new();
<<<<<<< HEAD
=======
        buffer.push(self.error);
>>>>>>> e98cd9a9
        let key_len = u16::try_from(self.key.len()).context("key length overflow")?;
        let value_len = u16::try_from(self.value.len()).context("value length overflow")?;
        buffer.extend_from_slice(&key_len.to_le_bytes());
        buffer.extend_from_slice(&self.key);
        buffer.extend_from_slice(&value_len.to_le_bytes());
        buffer.extend_from_slice(&self.value);
        Ok(buffer)
    }

    fn deserialize(buffer: &[u8]) -> Result<Self> {
<<<<<<< HEAD
        let key_len = u16::from_le_bytes(
            buffer
                .get(0..2)
                .context("failed to get key length")?
                .try_into()?,
        ) as usize;
        let key = buffer
            .get(2..2 + key_len)
            .context("failed to get key")?
            .to_vec();
        let value_len = u16::from_le_bytes(
            buffer
                .get(2 + key_len..2 + key_len + 2)
=======
        let error = *buffer.get(0).context("failed to get error")?;
        let key_len = u16::from_le_bytes(
            buffer
                .get(1..3)
                .context("failed to get key length")?
                .try_into()?,
        ) as usize;
        let key = buffer
            .get(3..3 + key_len)
            .context("failed to get key")?
            .to_vec();
        let value_len = u16::from_le_bytes(
            buffer
                .get(3 + key_len..3 + key_len + 2)
>>>>>>> e98cd9a9
                .context("failed to get value length")?
                .try_into()?,
        ) as usize;
        let value = buffer
<<<<<<< HEAD
            .get(2 + key_len + 2..2 + key_len + 2 + value_len)
            .context("failed to get value")?
            .to_vec();
        Ok(ReadResponse { key, value })
=======
            .get(3 + key_len + 2..3 + key_len + 2 + value_len)
            .context("failed to get value")?
            .to_vec();
        Ok(ReadResponse { error, key, value })
>>>>>>> e98cd9a9
    }
}<|MERGE_RESOLUTION|>--- conflicted
+++ resolved
@@ -17,13 +17,8 @@
 }
 
 /// Layout of the ReadResponse
-<<<<<<< HEAD
-/// | 2 bytes | N bytes| 2 bytes | M bytes |
-/// | keylen  |   key  | valuelen|  value  |
-=======
 /// | 1 byte | 2 bytes | N bytes| 2 bytes | M bytes |
 /// | error  | keylen  |   key  | valuelen|  value  |
->>>>>>> e98cd9a9
 /// Integers are are always encoded in little-endian order
 impl MessagePayload for ReadResponse {
     fn is_request(&self) -> bool {
@@ -36,10 +31,7 @@
 
     fn serialize(&self) -> Result<Vec<u8>> {
         let mut buffer = Vec::new();
-<<<<<<< HEAD
-=======
         buffer.push(self.error);
->>>>>>> e98cd9a9
         let key_len = u16::try_from(self.key.len()).context("key length overflow")?;
         let value_len = u16::try_from(self.value.len()).context("value length overflow")?;
         buffer.extend_from_slice(&key_len.to_le_bytes());
@@ -50,21 +42,6 @@
     }
 
     fn deserialize(buffer: &[u8]) -> Result<Self> {
-<<<<<<< HEAD
-        let key_len = u16::from_le_bytes(
-            buffer
-                .get(0..2)
-                .context("failed to get key length")?
-                .try_into()?,
-        ) as usize;
-        let key = buffer
-            .get(2..2 + key_len)
-            .context("failed to get key")?
-            .to_vec();
-        let value_len = u16::from_le_bytes(
-            buffer
-                .get(2 + key_len..2 + key_len + 2)
-=======
         let error = *buffer.get(0).context("failed to get error")?;
         let key_len = u16::from_le_bytes(
             buffer
@@ -79,21 +56,13 @@
         let value_len = u16::from_le_bytes(
             buffer
                 .get(3 + key_len..3 + key_len + 2)
->>>>>>> e98cd9a9
                 .context("failed to get value length")?
                 .try_into()?,
         ) as usize;
         let value = buffer
-<<<<<<< HEAD
-            .get(2 + key_len + 2..2 + key_len + 2 + value_len)
-            .context("failed to get value")?
-            .to_vec();
-        Ok(ReadResponse { key, value })
-=======
             .get(3 + key_len + 2..3 + key_len + 2 + value_len)
             .context("failed to get value")?
             .to_vec();
         Ok(ReadResponse { error, key, value })
->>>>>>> e98cd9a9
     }
 }
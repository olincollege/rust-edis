--- conflicted
+++ resolved
@@ -16,13 +16,8 @@
 }
 
 /// Layout of the ReadResponse
-<<<<<<< HEAD
-/// | 1 byte  | 2 bytes | N bytes |
-/// | error   | valuelen|  value  |
-=======
-/// | 2 bytes | N bytes| 2 bytes | M bytes |
-/// | keylen  |   key  | valuelen|  value  |
->>>>>>> 9379b6b7
+/// | 1 byte | 2 bytes | N bytes| 2 bytes | M bytes |
+/// | error  | keylen  |   key  | valuelen|  value  |
 /// Integers are are always encoded in little-endian order
 impl MessagePayload for ReadResponse {
     fn is_request(&self) -> bool {
@@ -35,11 +30,8 @@
 
     fn serialize(&self) -> Result<Vec<u8>> {
         let mut buffer = Vec::new();
-<<<<<<< HEAD
         buffer.push(self.error);
-=======
         let key_len = u16::try_from(self.key.len()).context("key length overflow")?;
->>>>>>> 9379b6b7
         let value_len = u16::try_from(self.value.len()).context("value length overflow")?;
         buffer.extend_from_slice(&key_len.to_le_bytes());
         buffer.extend_from_slice(&self.key);
@@ -49,40 +41,27 @@
     }
 
     fn deserialize(buffer: &[u8]) -> Result<Self> {
-<<<<<<< HEAD
         let error = *buffer.get(0).context("failed to get error")?;
-        let value_len = u16::from_le_bytes(
+        let key_len = u16::from_le_bytes(
             buffer
                 .get(1..3)
-=======
-        let key_len = u16::from_le_bytes(
-            buffer
-                .get(0..2)
                 .context("failed to get key length")?
                 .try_into()?,
         ) as usize;
         let key = buffer
-            .get(2..2 + key_len)
+            .get(3..3 + key_len)
             .context("failed to get key")?
             .to_vec();
         let value_len = u16::from_le_bytes(
             buffer
-                .get(2 + key_len..2 + key_len + 2)
->>>>>>> 9379b6b7
+                .get(3 + key_len..3 + key_len + 2)
                 .context("failed to get value length")?
                 .try_into()?,
         ) as usize;
         let value = buffer
-<<<<<<< HEAD
-            .get(3..3 + value_len as usize)
+            .get(3 + key_len + 2..3 + key_len + 2 + value_len)
             .context("failed to get value")?
             .to_vec();
-        Ok(ReadResponse { value, error })
-=======
-            .get(2 + key_len + 2..2 + key_len + 2 + value_len)
-            .context("failed to get value")?
-            .to_vec();
-        Ok(ReadResponse { key, value })
->>>>>>> 9379b6b7
+        Ok(ReadResponse { error, key, value })
     }
 }
use crate::messages::message::{MessagePayload, MessageType};
use anyhow::{Context, Result};
use int_enum::IntEnum;

#[repr(u8)]
#[derive(Debug, Clone, Copy, IntEnum, PartialEq, Eq)]
pub enum ShardType {
    ReadShard = 0,
    WriteShard = 1,
}

#[repr(u8)]
#[derive(Debug, Clone, Copy, IntEnum, PartialEq, Eq)]
pub enum AnnounceMessageType {
    NewAnnounce = 0,
    ReAnnounce = 1,
}

pub struct AnnounceShardRequest {
    pub shard_type: ShardType,
<<<<<<< HEAD
    pub message_type: u8,
=======
    pub shard_id: u128,
>>>>>>> 5b29333a
    pub ip: u128,
    pub port: u16,
}

/// Layout of the AnnounceShardRequest
<<<<<<< HEAD
/// | 1 byte     | 1 byte       | 16 bytes | 2 bytes |
/// | Shard Type | message type |   IP     |   port  |
=======
/// | 1 byte     | 16 bytes  | 16 bytes | 2 bytes |
/// | Shard Type | shard ID  |   IP     |   port  |
>>>>>>> 5b29333a
impl MessagePayload for AnnounceShardRequest {
    fn is_request(&self) -> bool {
        true
    }

    fn get_message_type(&self) -> MessageType {
        MessageType::AnnounceShard
    }
    fn serialize(&self) -> Result<Vec<u8>> {
        let mut buffer: Vec<u8> = Vec::new();

        // Add shard type (1 byte)
        buffer.push(self.shard_type.into());

<<<<<<< HEAD
        // Add message type (1 byte)
        buffer.push(self.message_type);
=======
        // Add message type (16 byte)
        buffer.extend_from_slice(&self.shard_id.to_le_bytes());
>>>>>>> 5b29333a

        // Add IP (16 bytes)
        buffer.extend_from_slice(&self.ip.to_le_bytes());

        // Add port (2 bytes, little-endian)
        buffer.extend_from_slice(&self.port.to_le_bytes());
        Ok(buffer)
    }

    fn deserialize(buffer: &[u8]) -> Result<Self> {
        let mut offset = 0;

        // Read shard type (1 byte)
        let shard_type = ShardType::try_from(buffer[offset]).unwrap();
        offset += 1;

<<<<<<< HEAD
        // Read message type (1 byte)
        let message_type = buffer[offset];
        offset += 1;
=======
        // Read message type (16 byte)
        let shard_id = u128::from_le_bytes(
            <[u8; 16]>::try_from(&buffer[offset..offset + 16]).context("failed to get shard id")?,
        );
        offset += 16;
>>>>>>> 5b29333a

        // Read IP (16 bytes)
        let ip = u128::from_le_bytes(
            <[u8; 16]>::try_from(&buffer[offset..offset + 16]).context("failed to get IP bytes")?,
        );
        offset += 16;

        // Read port (2 bytes, little-endian)
        let port = u16::from_le_bytes(
            <[u8; 2]>::try_from(&buffer[offset..offset + 2]).context("failed to get port bytes")?,
        );

        Ok(AnnounceShardRequest {
            shard_type,
<<<<<<< HEAD
            message_type,
=======
            shard_id,
>>>>>>> 5b29333a
            ip,
            port,
        })
    }
}

#[cfg(test)]
mod tests {
    use super::*;
    use rand::Rng;

    #[test]
    fn test_roundtrip_basic() {
        let original = AnnounceShardRequest {
<<<<<<< HEAD
            message_type: AnnounceMessageType::NewAnnounce as u8,
=======
            shard_id: 0,
>>>>>>> 5b29333a
            shard_type: ShardType::WriteShard,
            ip: 1,
            port: 8080,
        };
        let serialized = original.serialize().unwrap();
        let deserialized = AnnounceShardRequest::deserialize(&serialized).unwrap();
        assert_eq!(original.shard_type, deserialized.shard_type);
        assert_eq!(original.ip, deserialized.ip);
        assert_eq!(original.port, deserialized.port);
    }

    #[test]
    fn test_roundtrip_random() {
        for _ in 0..1000 {
            let mut rng = rand::thread_rng();
            let ip: u128 = rng.gen();
            let port: u16 = rng.gen();
            let original = AnnounceShardRequest {
<<<<<<< HEAD
                message_type: AnnounceMessageType::NewAnnounce as u8,
=======
                shard_id: 0,
>>>>>>> 5b29333a
                shard_type: ShardType::WriteShard,
                ip,
                port,
            };
            let serialized = original.serialize().unwrap();
            let deserialized = AnnounceShardRequest::deserialize(&serialized).unwrap();
            assert_eq!(original.shard_type, deserialized.shard_type);
            assert_eq!(original.ip, deserialized.ip);
            assert_eq!(original.port, deserialized.port);
        }
    }
}<|MERGE_RESOLUTION|>--- conflicted
+++ resolved
@@ -18,23 +18,14 @@
 
 pub struct AnnounceShardRequest {
     pub shard_type: ShardType,
-<<<<<<< HEAD
-    pub message_type: u8,
-=======
     pub shard_id: u128,
->>>>>>> 5b29333a
     pub ip: u128,
     pub port: u16,
 }
 
 /// Layout of the AnnounceShardRequest
-<<<<<<< HEAD
-/// | 1 byte     | 1 byte       | 16 bytes | 2 bytes |
-/// | Shard Type | message type |   IP     |   port  |
-=======
 /// | 1 byte     | 16 bytes  | 16 bytes | 2 bytes |
 /// | Shard Type | shard ID  |   IP     |   port  |
->>>>>>> 5b29333a
 impl MessagePayload for AnnounceShardRequest {
     fn is_request(&self) -> bool {
         true
@@ -49,13 +40,8 @@
         // Add shard type (1 byte)
         buffer.push(self.shard_type.into());
 
-<<<<<<< HEAD
-        // Add message type (1 byte)
-        buffer.push(self.message_type);
-=======
         // Add message type (16 byte)
         buffer.extend_from_slice(&self.shard_id.to_le_bytes());
->>>>>>> 5b29333a
 
         // Add IP (16 bytes)
         buffer.extend_from_slice(&self.ip.to_le_bytes());
@@ -72,17 +58,11 @@
         let shard_type = ShardType::try_from(buffer[offset]).unwrap();
         offset += 1;
 
-<<<<<<< HEAD
-        // Read message type (1 byte)
-        let message_type = buffer[offset];
-        offset += 1;
-=======
         // Read message type (16 byte)
         let shard_id = u128::from_le_bytes(
             <[u8; 16]>::try_from(&buffer[offset..offset + 16]).context("failed to get shard id")?,
         );
         offset += 16;
->>>>>>> 5b29333a
 
         // Read IP (16 bytes)
         let ip = u128::from_le_bytes(
@@ -97,11 +77,7 @@
 
         Ok(AnnounceShardRequest {
             shard_type,
-<<<<<<< HEAD
-            message_type,
-=======
             shard_id,
->>>>>>> 5b29333a
             ip,
             port,
         })
@@ -116,11 +92,7 @@
     #[test]
     fn test_roundtrip_basic() {
         let original = AnnounceShardRequest {
-<<<<<<< HEAD
-            message_type: AnnounceMessageType::NewAnnounce as u8,
-=======
             shard_id: 0,
->>>>>>> 5b29333a
             shard_type: ShardType::WriteShard,
             ip: 1,
             port: 8080,
@@ -139,11 +111,7 @@
             let ip: u128 = rng.gen();
             let port: u16 = rng.gen();
             let original = AnnounceShardRequest {
-<<<<<<< HEAD
-                message_type: AnnounceMessageType::NewAnnounce as u8,
-=======
                 shard_id: 0,
->>>>>>> 5b29333a
                 shard_type: ShardType::WriteShard,
                 ip,
                 port,

--- conflicted
+++ resolved
@@ -227,11 +227,7 @@
     let client2 = read_shard_server.get_router_client();
     tokio::spawn({
         async move {
-<<<<<<< HEAD
-            let mut interval = time::interval(time::Duration::from_secs(3));
-=======
             let mut interval = time::interval(time::Duration::from_secs(1));
->>>>>>> 30a6915b
             loop {
                 interval.tick().await;
 

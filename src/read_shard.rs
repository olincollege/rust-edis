--- conflicted
+++ resolved
@@ -193,28 +193,9 @@
     let read_shard_router = read_shard_server.get_handler_arc();
     let reader_ip_port = read_shard_server.bind().await?;
 
-<<<<<<< HEAD
-    let client0 = read_shard_server.get_router_client();
-    tokio::spawn(async move {
-        let announce_request = AnnounceShardRequest {
-            shard_type: ShardType::ReadShard,
-            message_type: AnnounceMessageType::NewAnnounce as u8,
-            ip: reader_ip_port.ip().to_bits(),
-            port: reader_ip_port.port(),
-        };
-
-        if let Err(e) = client0
-            .queue_request::<AnnounceShardRequest>(announce_request, MAIN_INSTANCE_IP_PORT)
-            .await
-        {
-            eprintln!("Failed to send AnnounceShardRequest: {:?}", e);
-        }
-    });
-=======
     println!("hi from read shard!");
 
     let shard_id = rand::thread_rng().gen();
->>>>>>> 5b29333a
 
     let client1 = read_shard_server.get_router_client();
     tokio::spawn(async move {
@@ -225,11 +206,7 @@
 
             let announce_request = AnnounceShardRequest {
                 shard_type: ShardType::ReadShard,
-<<<<<<< HEAD
-                message_type: AnnounceMessageType::ReAnnounce as u8,
-=======
                 shard_id,
->>>>>>> 5b29333a
                 ip: reader_ip_port.ip().to_bits(),
                 port: reader_ip_port.port(),
             };

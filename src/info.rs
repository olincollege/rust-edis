pub mod integration;
pub mod io;
pub mod messages;
pub mod utils;

use std::mem::uninitialized;

use crate::io::router::{RouterBuilder, RouterHandler};

use clap::{Args, Parser};
use messages::requests::announce_shard_request::{AnnounceShardRequest, ShardType};
use messages::requests::get_client_shard_info_request::GetClientShardInfoRequest;
use messages::requests::get_shared_peers_request::GetSharedPeersRequest;
use messages::requests::get_version_request::GetVersionRequest;
use messages::requests::query_version_request::QueryVersionRequest;

use messages::requests::read_request::ReadRequest;
use messages::requests::write_request::WriteRequest;

use messages::responses::announce_shard_response::AnnounceShardResponse;
use messages::responses::get_client_shard_info_response::GetClientShardInfoResponse;
use messages::responses::get_shared_peers_response::GetSharedPeersResponse;
use messages::responses::get_version_response::GetVersionResponse;

use messages::responses::query_version_response::QueryVersionResponse;
use messages::responses::read_response::ReadResponse;
use messages::responses::write_response::WriteResponse;

use anyhow::Result;
use rand::seq::SliceRandom;
use std::sync::{Arc, Mutex};
use tokio::io::{AsyncReadExt, AsyncWriteExt};
use tokio::net::TcpListener;
use utils::constants::MAIN_INSTANCE_IP_PORT;

#[derive(Clone)]
struct ReaderWriterBlock {
    writer: Option<(u128, u16)>,
    readers: Vec<(u128, u16)>,
}

struct InfoRouter {
    reader_writers: Arc<Mutex<Vec<ReaderWriterBlock>>>,
}

impl InfoRouter {
    pub fn new(num_writers: u16) -> Self {
        InfoRouter {
            reader_writers: Arc::new(Mutex::new(vec![
                ReaderWriterBlock {
                    writer: None,
                    readers: Vec::new()
                };
                num_writers as usize
            ])),
        }
    }
}

impl RouterHandler for InfoRouter {
    /// Callback for handling new requests
    fn handle_announce_shard_request(&self, req: &AnnounceShardRequest) -> AnnounceShardResponse {
        println!("handling announce shard request");
        match req.shard_type {
            ShardType::ReadShard => {
                let mut reader_writers = self.reader_writers.lock().unwrap();

                // find the writer with the smallest number of readers and attach there
                let writer_idx = reader_writers
                    .iter()
                    .enumerate()
                    .min_by(|(_, a), (_, b)| a.readers.len().cmp(&b.readers.len()))
                    .unwrap()
                    .0;
                reader_writers[writer_idx].readers.push((req.ip, req.port));

                AnnounceShardResponse {
                    writer_number: writer_idx as u16,
                }
            }
            ShardType::WriteShard => {
                let mut reader_writers = self.reader_writers.lock().unwrap();
                let first_empty_idx = reader_writers
                    .iter()
                    .position(|block| block.writer.is_none());
                match first_empty_idx {
                    None => {
                        println!("too many write shards already attached, skipping");
                        // todo: have this support an error code
                        AnnounceShardResponse { writer_number: 0 }
                    }
                    Some(idx) => {
                        reader_writers[idx].writer = Some((req.ip, req.port));
                        AnnounceShardResponse {
                            writer_number: idx as u16,
                        }
                    }
                }
            }
        }
    }

    fn handle_get_client_shard_info_request(
        &self,
        _req: &GetClientShardInfoRequest,
    ) -> GetClientShardInfoResponse {
        let reader_writers = self.reader_writers.lock().unwrap();

        let mut writers: Vec<(u128, u16)> = Vec::new();
        let mut readers: Vec<(u128, u16)> = Vec::new();

        for writer_block in reader_writers.iter() {
            match writer_block.writer {
                Some(writer) => {
                    writers.push(writer);
                    let reader = writer_block.readers.choose(&mut rand::thread_rng());
                    match reader {
                        Some(reader) => {
                            readers.push(reader.clone());
                        }
                        None => {
                            // error
                            println!("(error) on client shard info req 1");
                            return GetClientShardInfoResponse {
                                num_write_shards: 0,
                                read_shard_info: Vec::new(),
                                write_shard_info: Vec::new(),
                            };
                        }
                    }
                }
                None => {
                    // error
                    println!("(error) on client shard info req 2");
                    return GetClientShardInfoResponse {
                        num_write_shards: 0,
                        read_shard_info: Vec::new(),
                        write_shard_info: Vec::new(),
                    };
                }
            }
        }
        GetClientShardInfoResponse {
            num_write_shards: writers.len() as u16,
            write_shard_info: writers,
            read_shard_info: readers,
        }
    }

    fn handle_get_shared_peers_request(
        &self,
        req: &GetSharedPeersRequest,
    ) -> GetSharedPeersResponse {
        let mut reader_writers = self.reader_writers.lock().unwrap();

        let mut peer_ips: Vec<(u128, u16)> = Vec::new();

        if (req.writer_number as usize) < reader_writers.len() {
            let writer_block = &mut reader_writers[req.writer_number as usize];
            match writer_block.writer {
                Some(writer) => {
                    peer_ips.push(writer);
                    for reader in &writer_block.readers {
                        peer_ips.push(reader.clone());
                    }
                }
                None => {}
            }
        }

        GetSharedPeersResponse { peer_ips: peer_ips }
    }

    // Unused requests
    fn handle_query_version_request(&self, req: &QueryVersionRequest) -> QueryVersionResponse {
        unimplemented!()
    }
    fn handle_read_request(&self, req: &ReadRequest) -> ReadResponse {
        unimplemented!()
    }
    fn handle_write_request(&self, req: &WriteRequest) -> WriteResponse {
        unimplemented!()
    }
    fn handle_get_version_request(&self, req: &GetVersionRequest) -> GetVersionResponse {
        unimplemented!();
    }

    // Unused responses
    fn handle_announce_shard_response(&self, res: &AnnounceShardResponse) {
        unimplemented!()
    }
    fn handle_get_client_shard_info_response(&self, res: &GetClientShardInfoResponse) {
        unimplemented!()
    }
    fn handle_query_version_response(&self, res: &QueryVersionResponse) {
        unimplemented!()
    }
    fn handle_read_response(&self, res: &ReadResponse) {}
    fn handle_write_response(&self, res: &WriteResponse) {
        unimplemented!()
    }
    fn handle_get_shared_peers_response(&self, res: &GetSharedPeersResponse) {
        unimplemented!()
    }
    fn handle_get_version_response(&self, res: &GetVersionResponse) {
        unimplemented!()
    }
}

#[derive(Parser, Debug)]
pub struct InfoArgs {
    #[arg(long, default_value_t = 4)]
    write_shards: u16,
}

#[tokio::main]
async fn main() -> Result<()> {
    let args = InfoArgs::parse();
    let info_router = InfoRouter::new(args.write_shards);
    let mut info_server = RouterBuilder::new(info_router, Some(MAIN_INSTANCE_IP_PORT));
    tokio::spawn(async move {
        info_server.bind().await?;
        info_server.listen().await?;
        Ok(())
    })
    .await?
}

#[cfg(test)]
mod tests {
    use messages::requests::announce_shard_request::AnnounceMessageType;
<<<<<<< HEAD
=======
    use rust_edis::integration::test_setup;
>>>>>>> 5b29333a
    use serial_test::serial;
    use utils::test_client::{self, TestRouterClient};

    use super::*;
    use std::net::{Ipv6Addr, SocketAddrV6};

    #[serial]
    #[tokio::test]
    async fn test_shard_attachment() {
        test_setup::setup_test();

        let test_router_client = TestRouterClient::new();
        let test_client = test_router_client.get_client();

        let write_shards = 2;
        let read_shards = 4;

        let local = SocketAddrV6::new(Ipv6Addr::LOCALHOST, 8080, 0, 0);
        let mut info_router = RouterBuilder::new(InfoRouter::new(2), Some(local));

        tokio::spawn(async move {
            info_router.bind().await.unwrap();
            info_router.listen().await.unwrap();
        });
        tokio::time::sleep(tokio::time::Duration::from_secs(1)).await;

        // send a bunch of announcements
        for i in 0..write_shards {
            test_client
                .queue_request(
                    AnnounceShardRequest {
                        shard_type: ShardType::WriteShard,
                        message_type: AnnounceMessageType::NewAnnounce as u8,
                        ip: i,
                        port: i as u16,
                    },
                    local,
                )
                .await
                .unwrap();

            for j in 0..read_shards {
                test_client
                    .queue_request(
                        AnnounceShardRequest {
                            shard_type: ShardType::ReadShard,
                            message_type: AnnounceMessageType::NewAnnounce as u8,
                            ip: (j + 1) * 100,
                            port: ((j + 1) * 100) as u16,
                        },
                        local,
                    )
                    .await
                    .unwrap();
            }
        }

        // test peer lists
        for i in 0..write_shards {
            test_client
                .queue_request(
                    GetSharedPeersRequest {
                        writer_number: i as u16,
                    },
                    local,
                )
                .await
                .unwrap();
        }

        // test client peer lists
        let num_get_client_shard_info_requests = 2;
        for _ in 0..num_get_client_shard_info_requests {
            test_client
                .queue_request(GetClientShardInfoRequest {}, local)
                .await
                .unwrap();
        }

        tokio::time::sleep(tokio::time::Duration::from_secs(1)).await;

        // assert responses
        let client_shard_info_responses = test_router_client
            .get_client_shard_info_responses
            .lock()
            .unwrap();
        let shared_peers_responses = test_router_client
            .get_shared_peers_responses
            .lock()
            .unwrap();

        assert_eq!(shared_peers_responses.len(), write_shards as usize);
        for i in 0..(write_shards as usize) {
            assert_eq!(shared_peers_responses[i].peer_ips[0].0, i as u128);
            assert_eq!(shared_peers_responses[i].peer_ips[0].1, i as u16);
            for j in 0..(read_shards as usize) {
                assert!(shared_peers_responses[i].peer_ips[1 + j].0 >= 100 as u128);
                assert!(shared_peers_responses[i].peer_ips[1 + j].1 >= 100 as u16);
            }
        }

        assert_eq!(
            client_shard_info_responses.len(),
            num_get_client_shard_info_requests as usize
        );
        assert_eq!(
            client_shard_info_responses[0].num_write_shards,
            write_shards as u16
        );
        assert_eq!(
            client_shard_info_responses[0].write_shard_info.len(),
            write_shards as usize
        );
        for i in 0..(write_shards as usize) {
            assert_eq!(
                client_shard_info_responses[0].write_shard_info[i].0,
                i as u128
            );
            assert_eq!(
                client_shard_info_responses[0].write_shard_info[i].1,
                i as u16
            );
        }
        assert_eq!(
            client_shard_info_responses[0].read_shard_info.len(),
            write_shards as usize
        );
    }
}<|MERGE_RESOLUTION|>--- conflicted
+++ resolved
@@ -229,10 +229,7 @@
 #[cfg(test)]
 mod tests {
     use messages::requests::announce_shard_request::AnnounceMessageType;
-<<<<<<< HEAD
-=======
     use rust_edis::integration::test_setup;
->>>>>>> 5b29333a
     use serial_test::serial;
     use utils::test_client::{self, TestRouterClient};
 
@@ -265,7 +262,7 @@
                 .queue_request(
                     AnnounceShardRequest {
                         shard_type: ShardType::WriteShard,
-                        message_type: AnnounceMessageType::NewAnnounce as u8,
+                        shard_id: 0,
                         ip: i,
                         port: i as u16,
                     },
@@ -279,7 +276,7 @@
                     .queue_request(
                         AnnounceShardRequest {
                             shard_type: ShardType::ReadShard,
-                            message_type: AnnounceMessageType::NewAnnounce as u8,
+                            shard_id: 0,
                             ip: (j + 1) * 100,
                             port: ((j + 1) * 100) as u16,
                         },

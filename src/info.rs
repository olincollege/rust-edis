pub mod io;
pub mod messages;
pub mod utils;

use std::mem::uninitialized;

use crate::io::router::{RouterBuilder, RouterHandler};

use messages::requests::announce_shard_request::{AnnounceShardRequest, ShardType};
use messages::requests::get_client_shard_info_request::GetClientShardInfoRequest;
use messages::requests::get_shared_peers_request::GetSharedPeersRequest;
use messages::requests::get_version_request::GetVersionRequest;
use messages::requests::query_version_request::QueryVersionRequest;

use messages::requests::read_request::ReadRequest;
use messages::requests::write_request::WriteRequest;

use messages::responses::announce_shard_response::AnnounceShardResponse;
use messages::responses::get_client_shard_info_response::GetClientShardInfoResponse;
use messages::responses::get_shared_peers_response::GetSharedPeersResponse;
use messages::responses::get_version_response::GetVersionResponse;

use messages::responses::query_version_response::QueryVersionResponse;
use messages::responses::read_response::ReadResponse;
use messages::responses::write_response::WriteResponse;

use anyhow::Result;
use rand::seq::SliceRandom;
use std::sync::{Arc, Mutex};
use tokio::io::{AsyncReadExt, AsyncWriteExt};
use tokio::net::TcpListener;

#[derive(Clone)]
struct ReaderWriterBlock {
    writer: Option<(u128, u16)>,
    readers: Vec<(u128, u16)>,
}

struct InfoRouter {
    reader_writers: Arc<Mutex<Vec<ReaderWriterBlock>>>,
}

impl InfoRouter {
    pub fn new(num_writers: u16) -> Self {
        InfoRouter {
            reader_writers: Arc::new(Mutex::new(vec![
                ReaderWriterBlock {
                    writer: None,
                    readers: Vec::new()
                };
                num_writers as usize
            ])),
        }
    }
}

impl RouterHandler for InfoRouter {
    /// Callback for handling new requests
    fn handle_announce_shard_request(&self, req: &AnnounceShardRequest) -> AnnounceShardResponse {
        match req.shard_type {
            ShardType::ReadShard => {
                let mut reader_writers = self.reader_writers.lock().unwrap();

                // find the writer with the smallest number of readers and attach there
                let writer_idx = reader_writers
                    .iter()
                    .enumerate()
                    .min_by(|(_, a), (_, b)| a.readers.len().cmp(&b.readers.len()))
                    .unwrap()
                    .0;
                reader_writers[writer_idx].readers.push((req.ip, req.port));

                AnnounceShardResponse {
                    writer_number: writer_idx as u16,
                }
            }
            ShardType::WriteShard => {
                let mut reader_writers = self.reader_writers.lock().unwrap();
                let first_empty_idx = reader_writers
                    .iter()
                    .position(|block| block.writer.is_none());
                match first_empty_idx {
                    None => {
                        println!("too many write shards already attached, skipping");
                        // todo: have this support an error code
                        AnnounceShardResponse { writer_number: 0 }
                    }
                    Some(idx) => {
                        reader_writers[idx].writer = Some((req.ip, req.port));
                        AnnounceShardResponse {
                            writer_number: idx as u16,
                        }
                    }
                }
            }
        }
    }

    fn handle_get_client_shard_info_request(
        &self,
        _req: &GetClientShardInfoRequest,
    ) -> GetClientShardInfoResponse {
        let reader_writers = self.reader_writers.lock().unwrap();

        let mut writers: Vec<(u128, u16)> = Vec::new();
        let mut readers: Vec<(u128, u16)> = Vec::new();

        for writer_block in reader_writers.iter() {
            match writer_block.writer {
                Some(writer) => {
                    writers.push(writer);
                    let reader = writer_block.readers.choose(&mut rand::thread_rng());
                    match reader {
                        Some(reader) => {
                            readers.push(reader.clone());
                        }
                        None => {
                            // error
                            return GetClientShardInfoResponse {
                                num_write_shards: 0,
                                read_shard_info: Vec::new(),
                                write_shard_info: Vec::new(),
                            };
                        }
                    }
                }
                None => {
                    // error
                    return GetClientShardInfoResponse {
                        num_write_shards: 0,
                        read_shard_info: Vec::new(),
                        write_shard_info: Vec::new(),
                    };
                }
            }
        }
        GetClientShardInfoResponse {
            num_write_shards: writers.len() as u16,
            write_shard_info: writers,
            read_shard_info: readers,
        }
    }

    fn handle_get_shared_peers_request(
        &self,
        req: &GetSharedPeersRequest,
    ) -> GetSharedPeersResponse {
        let mut reader_writers = self.reader_writers.lock().unwrap();

        let mut peer_ips: Vec<(u128, u16)> = Vec::new();

        if (req.writer_number as usize) < reader_writers.len() {
            let writer_block = &mut reader_writers[req.writer_number as usize];
            match writer_block.writer {
                Some(writer) => {
                    peer_ips.push(writer);
                    for reader in &writer_block.readers {
                        peer_ips.push(reader.clone());
                    }
                }
                None => {}
            }
        }

        GetSharedPeersResponse { peer_ips: peer_ips }
    }

    // Unused requests
    fn handle_query_version_request(&self, req: &QueryVersionRequest) -> QueryVersionResponse {
        unimplemented!()
    }
    fn handle_read_request(&self, req: &ReadRequest) -> ReadResponse {
        unimplemented!()
    }
    fn handle_write_request(&self, req: &WriteRequest) -> WriteResponse {
        unimplemented!()
    }
    fn handle_get_version_request(&self, req: &GetVersionRequest) -> GetVersionResponse {
        unimplemented!();
    }

    // Unused responses
    fn handle_announce_shard_response(&self, res: &AnnounceShardResponse) {
        unimplemented!()
    }
    fn handle_get_client_shard_info_response(&self, res: &GetClientShardInfoResponse) {
        unimplemented!()
    }
    fn handle_query_version_response(&self, res: &QueryVersionResponse) {
        unimplemented!()
    }
    fn handle_read_response(&self, res: &ReadResponse) {}
    fn handle_write_response(&self, res: &WriteResponse) {
        unimplemented!()
    }
    fn handle_get_shared_peers_response(&self, res: &GetSharedPeersResponse) {
        unimplemented!()
    }
    fn handle_get_version_response(&self, res: &GetVersionResponse) {
        unimplemented!()
    }
}

#[tokio::main]
async fn main() -> Result<()> {
    let info_router = InfoRouter::new(4);
<<<<<<< HEAD
    let info_server = RouterBuilder::new(info_router, None);
=======
    let mut info_server = RouterBuilder::new(info_router, None);
>>>>>>> f361f878
    tokio::spawn(async move {
        info_server.bind().await?;
        info_server.listen().await?;
        Ok(())
    })
    .await?
}

#[cfg(test)]
mod tests {
    use serial_test::serial;
    use utils::test_client::{self, TestRouterClient};

    use super::*;
    use std::net::{Ipv6Addr, SocketAddrV6};

    #[serial]
    #[tokio::test]
    async fn test_shard_attachment() {
        let test_router_client = TestRouterClient::new();
        let test_client = test_router_client.get_client();

        let write_shards = 2;
        let read_shards = 4;

        let local = SocketAddrV6::new(Ipv6Addr::LOCALHOST, 8080, 0, 0);
<<<<<<< HEAD
        let info_router = RouterBuilder::new(InfoRouter::new(2), Some(local));

        tokio::spawn(async move {
=======
        let mut info_router = RouterBuilder::new(InfoRouter::new(2), Some(local));

        tokio::spawn(async move {
            info_router.bind().await.unwrap();
>>>>>>> f361f878
            info_router.listen().await.unwrap();
        });
        tokio::time::sleep(tokio::time::Duration::from_secs(1)).await;

        // send a bunch of announcements
        for i in 0..write_shards {
            test_client
                .queue_request(
                    AnnounceShardRequest {
                        shard_type: ShardType::WriteShard,
                        ip: i,
                        port: i as u16,
                    },
                    local,
                )
                .await
                .unwrap();

            for j in 0..read_shards {
                test_client
                    .queue_request(
                        AnnounceShardRequest {
                            shard_type: ShardType::ReadShard,
                            ip: (j + 1) * 100,
                            port: ((j + 1) * 100) as u16,
                        },
                        local,
                    )
                    .await
                    .unwrap();
            }
        }

        // test peer lists
        for i in 0..write_shards {
            test_client
                .queue_request(
                    GetSharedPeersRequest {
                        writer_number: i as u16,
                    },
                    local,
                )
                .await
                .unwrap();
        }

        // test client peer lists
        let num_get_client_shard_info_requests = 2;
        for _ in 0..num_get_client_shard_info_requests {
            test_client
                .queue_request(GetClientShardInfoRequest {}, local)
                .await
                .unwrap();
        }

        tokio::time::sleep(tokio::time::Duration::from_secs(1)).await;

        // assert responses
        let client_shard_info_responses = test_router_client
            .get_client_shard_info_responses
            .lock()
            .unwrap();
        let shared_peers_responses = test_router_client
            .get_shared_peers_responses
            .lock()
            .unwrap();

        assert_eq!(shared_peers_responses.len(), write_shards as usize);
        for i in 0..(write_shards as usize) {
            assert_eq!(shared_peers_responses[i].peer_ips[0].0, i as u128);
            assert_eq!(shared_peers_responses[i].peer_ips[0].1, i as u16);
            for j in 0..(read_shards as usize) {
                assert!(shared_peers_responses[i].peer_ips[1 + j].0 >= 100 as u128);
                assert!(shared_peers_responses[i].peer_ips[1 + j].1 >= 100 as u16);
            }
        }

        assert_eq!(
            client_shard_info_responses.len(),
            num_get_client_shard_info_requests as usize
        );
        assert_eq!(
            client_shard_info_responses[0].num_write_shards,
            write_shards as u16
        );
        assert_eq!(
            client_shard_info_responses[0].write_shard_info.len(),
            write_shards as usize
        );
        for i in 0..(write_shards as usize) {
            assert_eq!(
                client_shard_info_responses[0].write_shard_info[i].0,
                i as u128
            );
            assert_eq!(
                client_shard_info_responses[0].write_shard_info[i].1,
                i as u16
            );
        }
        assert_eq!(
            client_shard_info_responses[0].read_shard_info.len(),
            write_shards as usize
        );
    }
}<|MERGE_RESOLUTION|>--- conflicted
+++ resolved
@@ -204,11 +204,7 @@
 #[tokio::main]
 async fn main() -> Result<()> {
     let info_router = InfoRouter::new(4);
-<<<<<<< HEAD
-    let info_server = RouterBuilder::new(info_router, None);
-=======
     let mut info_server = RouterBuilder::new(info_router, None);
->>>>>>> f361f878
     tokio::spawn(async move {
         info_server.bind().await?;
         info_server.listen().await?;
@@ -219,6 +215,7 @@
 
 #[cfg(test)]
 mod tests {
+    use messages::requests::announce_shard_request::AnnounceMessageType;
     use serial_test::serial;
     use utils::test_client::{self, TestRouterClient};
 
@@ -235,16 +232,10 @@
         let read_shards = 4;
 
         let local = SocketAddrV6::new(Ipv6Addr::LOCALHOST, 8080, 0, 0);
-<<<<<<< HEAD
-        let info_router = RouterBuilder::new(InfoRouter::new(2), Some(local));
-
-        tokio::spawn(async move {
-=======
         let mut info_router = RouterBuilder::new(InfoRouter::new(2), Some(local));
 
         tokio::spawn(async move {
             info_router.bind().await.unwrap();
->>>>>>> f361f878
             info_router.listen().await.unwrap();
         });
         tokio::time::sleep(tokio::time::Duration::from_secs(1)).await;
@@ -255,6 +246,7 @@
                 .queue_request(
                     AnnounceShardRequest {
                         shard_type: ShardType::WriteShard,
+                        message_type: AnnounceMessageType::NewAnnounce as u8,
                         ip: i,
                         port: i as u16,
                     },
@@ -268,6 +260,7 @@
                     .queue_request(
                         AnnounceShardRequest {
                             shard_type: ShardType::ReadShard,
+                            message_type: AnnounceMessageType::NewAnnounce as u8,
                             ip: (j + 1) * 100,
                             port: ((j + 1) * 100) as u16,
                         },
